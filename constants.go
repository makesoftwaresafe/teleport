/*
Copyright 2018-2019 Gravitational, Inc.

Licensed under the Apache License, Version 2.0 (the "License");
you may not use this file except in compliance with the License.
You may obtain a copy of the License at

    http://www.apache.org/licenses/LICENSE-2.0

Unless required by applicable law or agreed to in writing, software
distributed under the License is distributed on an "AS IS" BASIS,
WITHOUT WARRANTIES OR CONDITIONS OF ANY KIND, either express or implied.
See the License for the specific language governing permissions and
limitations under the License.
*/

package teleport

import (
	"fmt"
	"strings"
	"time"

	"github.com/coreos/go-semver/semver"
)

// WebAPIVersion is a current webapi version
const WebAPIVersion = "v1"

const (
	// SSHAuthSock is the environment variable pointing to the
	// Unix socket the SSH agent is running on.
	SSHAuthSock = "SSH_AUTH_SOCK"
	// SSHAgentPID is the environment variable pointing to the agent
	// process ID
	SSHAgentPID = "SSH_AGENT_PID"

	// SSHTeleportUser is the current Teleport user that is logged in.
	SSHTeleportUser = "SSH_TELEPORT_USER"

	// SSHSessionWebproxyAddr is the address the web proxy.
	SSHSessionWebproxyAddr = "SSH_SESSION_WEBPROXY_ADDR"

	// SSHTeleportClusterName is the name of the cluster this node belongs to.
	SSHTeleportClusterName = "SSH_TELEPORT_CLUSTER_NAME"

	// SSHTeleportHostUUID is the UUID of the host.
	SSHTeleportHostUUID = "SSH_TELEPORT_HOST_UUID"

	// SSHSessionID is the UUID of the current session.
	SSHSessionID = "SSH_SESSION_ID"
)

const (
	// HTTPNextProtoTLS is the NPN/ALPN protocol negotiated during
	// HTTP/1.1.'s TLS setup.
	// https://www.iana.org/assignments/tls-extensiontype-values/tls-extensiontype-values.xhtml#alpn-protocol-ids
	HTTPNextProtoTLS = "http/1.1"
)

const (
	// TOTPValidityPeriod is the number of seconds a TOTP token is valid.
	TOTPValidityPeriod uint = 30

	// TOTPSkew adds that many periods before and after to the validity window.
	TOTPSkew uint = 1
)

const (
	// ComponentMemory is a memory backend
	ComponentMemory = "memory"

	// ComponentAuthority is a TLS and an SSH certificate authority
	ComponentAuthority = "ca"

	// ComponentProcess is a main control process
	ComponentProcess = "proc"

	// ComponentServer is a server subcomponent of some services
	ComponentServer = "server"

	// ComponentACME is ACME protocol controller
	ComponentACME = "acme"

	// ComponentReverseTunnelServer is reverse tunnel server
	// that together with agent establish a bi-directional SSH revers tunnel
	// to bypass firewall restrictions
	ComponentReverseTunnelServer = "proxy:server"

	// ComponentReverseTunnelAgent is reverse tunnel agent
	// that together with server establish a bi-directional SSH revers tunnel
	// to bypass firewall restrictions
	ComponentReverseTunnelAgent = "proxy:agent"

	// ComponentLabel is a component label name used in reporting
	ComponentLabel = "component"

	// ComponentProxyKube is a kubernetes proxy
	ComponentProxyKube = "proxy:kube"

	// ComponentAuth is the cluster CA node (auth server API)
	ComponentAuth = "auth"

	// ComponentGRPC is grpc server
	ComponentGRPC = "grpc"

	// ComponentMigrate is responsible for data migrations
	ComponentMigrate = "migrate"

	// ComponentNode is SSH node (SSH server serving requests)
	ComponentNode = "node"

	// ComponentForwardingNode is SSH node (SSH server serving requests)
	ComponentForwardingNode = "node:forward"

	// ComponentProxy is SSH proxy (SSH server forwarding connections)
	ComponentProxy = "proxy"

	// ComponentApp is the application proxy service.
	ComponentApp = "app:service"

	// ComponentDatabase is the database proxy service.
	ComponentDatabase = "db:service"

	// ComponentAppProxy is the application handler within the web proxy service.
	ComponentAppProxy = "app:web"

	// ComponentWebProxy is the web handler within the web proxy service.
	ComponentWebProxy = "web"

	// ComponentDiagnostic is a diagnostic service
	ComponentDiagnostic = "diag"

	// ComponentClient is a client
	ComponentClient = "client"

	// ComponentTunClient is a tunnel client
	ComponentTunClient = "client:tunnel"

	// ComponentCache is a cache component
	ComponentCache = "cache"

	// ComponentBackend is a backend component
	ComponentBackend = "backend"

	// ComponentSubsystemProxy is the proxy subsystem.
	ComponentSubsystemProxy = "subsystem:proxy"

	// ComponentLocalTerm is a terminal on a regular SSH node.
	ComponentLocalTerm = "term:local"

	// ComponentRemoteTerm is a terminal on a forwarding SSH node.
	ComponentRemoteTerm = "term:remote"

	// ComponentRemoteSubsystem is subsystem on a forwarding SSH node.
	ComponentRemoteSubsystem = "subsystem:remote"

	// ComponentAuditLog is audit log component
	ComponentAuditLog = "audit"

	// ComponentKeyAgent is an agent that has loaded the sessions keys and
	// certificates for a user connected to a proxy.
	ComponentKeyAgent = "keyagent"

	// ComponentKeyStore is all sessions keys and certificates a user has on disk
	// for all proxies.
	ComponentKeyStore = "keystore"

	// ComponentConnectProxy is the HTTP CONNECT proxy used to tunnel connection.
	ComponentConnectProxy = "http:proxy"

	// ComponentSOCKS is a SOCKS5 proxy.
	ComponentSOCKS = "socks"

	// ComponentKeyGen is the public/private keypair generator.
	ComponentKeyGen = "keygen"

	// ComponentFirestore represents firestore clients
	ComponentFirestore = "firestore"

	// ComponentSession is an active session.
	ComponentSession = "session"

	// ComponentDynamoDB represents dynamodb clients
	ComponentDynamoDB = "dynamodb"

	// Component pluggable authentication module (PAM)
	ComponentPAM = "pam"

	// ComponentUpload is a session recording upload server
	ComponentUpload = "upload"

	// ComponentWeb is a web server
	ComponentWeb = "web"

	// ComponentWebsocket is websocket server that the web client connects to.
	ComponentWebsocket = "websocket"

	// ComponentRBAC is role-based access control.
	ComponentRBAC = "rbac"

	// ComponentKeepAlive is keep-alive messages sent from clients to servers
	// and vice versa.
	ComponentKeepAlive = "keepalive"

	// ComponentTeleport is the "teleport" binary.
	ComponentTeleport = "teleport"

	// ComponentTSH is the "tsh" binary.
	ComponentTSH = "tsh"

	// ComponentTBot is the "tbot" binary
	ComponentTBot = "tbot"

	// ComponentKubeClient is the Kubernetes client.
	ComponentKubeClient = "client:kube"

	// ComponentBuffer is in-memory event circular buffer
	// used to broadcast events to subscribers.
	ComponentBuffer = "buffer"

	// ComponentBPF is the eBPF packagae.
	ComponentBPF = "bpf"

	// ComponentRestrictedSession is restriction of user access to kernel objects
	ComponentRestrictedSession = "restrictedsess"

	// ComponentCgroup is the cgroup package.
	ComponentCgroup = "cgroups"

	// ComponentKube is an Kubernetes API gateway.
	ComponentKube = "kubernetes"

	// ComponentSAML is a SAML service provider.
	ComponentSAML = "saml"

	// ComponentMetrics is a metrics server
	ComponentMetrics = "metrics"

	// ComponentWindowsDesktop is a Windows desktop access server.
	ComponentWindowsDesktop = "windows_desktop"

	// ComponentTracing is a tracing exporter
	ComponentTracing = "tracing"

	// DebugEnvVar tells tests to use verbose debug output
	DebugEnvVar = "DEBUG"

	// DebugAssetsPath allows users to set the path of the webassets if debug
	// mode is enabled.
	// For example,
	// `DEBUG=1 DEBUG_ASSETS_PATH=/path/to/webassets/ teleport start`.
	DebugAssetsPath = "DEBUG_ASSETS_PATH"

	// VerboseLogEnvVar forces all logs to be verbose (down to DEBUG level)
	VerboseLogsEnvVar = "TELEPORT_DEBUG"

	// IterationsEnvVar sets tests iterations to run
	IterationsEnvVar = "ITERATIONS"

	// DefaultTerminalWidth defines the default width of a server-side allocated
	// pseudo TTY
	DefaultTerminalWidth = 80

	// DefaultTerminalHeight defines the default height of a server-side allocated
	// pseudo TTY
	DefaultTerminalHeight = 25

	// SafeTerminalType is the fall-back TTY type to fall back to (when $TERM
	// is not defined)
	SafeTerminalType = "xterm"

	// DataDirParameterName is the name of the data dir configuration parameter passed
	// to all backends during initialization
	DataDirParameterName = "data_dir"

	// SSH request type to keep the connection alive. A client and a server keep
	// pining each other with it:
	KeepAliveReqType = "keepalive@openssh.com"

	// RecordingProxyReqType is the name of a global request which returns if
	// the proxy is recording sessions or not.
	RecordingProxyReqType = "recording-proxy@teleport.com"

	// JSON means JSON serialization format
	JSON = "json"

	// YAML means YAML serialization format
	YAML = "yaml"

	// Text means text serialization format
	Text = "text"

	// PTY is a raw pty session capture format
	PTY = "pty"

	// Names is for formatting node names in plain text
	Names = "names"

	// LinuxAdminGID is the ID of the standard adm group on linux
	LinuxAdminGID = 4

	// DirMaskSharedGroup is the mask for a directory accessible
	// by the owner and group
	DirMaskSharedGroup = 0770

	// FileMaskOwnerOnly is the file mask that allows read write access
	// to owers only
	FileMaskOwnerOnly = 0600

	// On means mode is on
	On = "on"

	// Off means mode is off
	Off = "off"

	// SchemeS3 is S3 file scheme, means upload or download to S3 like object
	// storage
	SchemeS3 = "s3"

	// SchemeGCS is GCS file scheme, means upload or download to GCS like object
	// storage
	SchemeGCS = "gs"

	// GCSTestURI turns on GCS tests
	GCSTestURI = "TEST_GCS_URI"

	// AWSRunTests turns on tests executed against AWS directly
	AWSRunTests = "TEST_AWS"

	// Region is AWS region parameter
	Region = "region"

	// Endpoint is an optional Host for non-AWS S3
	Endpoint = "endpoint"

	// Insecure is an optional switch to use HTTP instead of HTTPS
	Insecure = "insecure"

	// DisableServerSideEncryption is an optional switch to opt out of SSE in case the provider does not support it
	DisableServerSideEncryption = "disablesse"

	// ACL is the canned ACL to send to S3
	ACL = "acl"

	// SSEKMSKey is an optional switch to use an KMS CMK key for S3 SSE.
	SSEKMSKey = "sse_kms_key"

	// SchemeFile is a local disk file storage
	SchemeFile = "file"

	// SchemeStdout outputs audit log entries to stdout
	SchemeStdout = "stdout"

	// LogsDir is a log subdirectory for events and logs
	LogsDir = "log"

	// Syslog is a mode for syslog logging
	Syslog = "syslog"

	// HumanDateFormat is a human readable date formatting
	HumanDateFormat = "Jan _2 15:04 UTC"

	// HumanDateFormatMilli is a human readable date formatting with milliseconds
	HumanDateFormatMilli = "Jan _2 15:04:05.000 UTC"

	// DebugLevel is a debug logging level name
	DebugLevel = "debug"

	// MinimumEtcdVersion is the minimum version of etcd supported by Teleport
	MinimumEtcdVersion = "3.3.0"
)

// OTPType is the type of the One-time Password Algorithm.
type OTPType string

const (
	// TOTP means Time-based One-time Password Algorithm (for Two-Factor Authentication)
	TOTP = OTPType("totp")
	// HOTP means HMAC-based One-time Password Algorithm (for Two-Factor Authentication)
	HOTP = OTPType("hotp")
)

const (
	// These values are from https://openid.net/specs/openid-connect-core-1_0.html#AuthRequest

	// OIDCPromptSelectAccount instructs the Authorization Server to
	// prompt the End-User to select a user account.
	OIDCPromptSelectAccount = "select_account"

	// OIDCAccessTypeOnline indicates that OIDC flow should be performed
	// with Authorization server and user connected online
	OIDCAccessTypeOnline = "online"
)

// Component generates "component:subcomponent1:subcomponent2" strings used
// in debugging
func Component(components ...string) string {
	return strings.Join(components, ":")
}

const (
	// AuthorizedKeys are public keys that check against User CAs.
	AuthorizedKeys = "authorized_keys"
	// KnownHosts are public keys that check against Host CAs.
	KnownHosts = "known_hosts"
)

const (
	// CertExtensionPermitX11Forwarding allows X11 forwarding for certificate
	CertExtensionPermitX11Forwarding = "permit-X11-forwarding"
	// CertExtensionPermitAgentForwarding allows agent forwarding for certificate
	CertExtensionPermitAgentForwarding = "permit-agent-forwarding"
	// CertExtensionPermitPTY allows user to request PTY
	CertExtensionPermitPTY = "permit-pty"
	// CertExtensionPermitPortForwarding allows user to request port forwarding
	CertExtensionPermitPortForwarding = "permit-port-forwarding"
	// CertExtensionTeleportRoles is used to propagate teleport roles
	CertExtensionTeleportRoles = "teleport-roles"
	// CertExtensionTeleportRouteToCluster is used to encode
	// the target cluster to route to in the certificate
	CertExtensionTeleportRouteToCluster = "teleport-route-to-cluster"
	// CertExtensionTeleportTraits is used to propagate traits about the user.
	CertExtensionTeleportTraits = "teleport-traits"
	// CertExtensionTeleportActiveRequests is used to track which privilege
	// escalation requests were used to construct the certificate.
	CertExtensionTeleportActiveRequests = "teleport-active-requests"
	// CertExtensionMFAVerified is used to mark certificates issued after an MFA
	// check.
	CertExtensionMFAVerified = "mfa-verified"
	// CertExtensionClientIP is used to embed the IP of the client that created
	// the certificate.
	CertExtensionClientIP = "client-ip"
	// CertExtensionImpersonator is set when one user has requested certificates
	// for another user
	CertExtensionImpersonator = "impersonator"
	// CertExtensionDisallowReissue is set when a certificate should not be allowed
	// to request future certificates.
	CertExtensionDisallowReissue = "disallow-reissue"
	// CertExtensionRenewable is a flag to indicate the certificate may be
	// renewed.
	CertExtensionRenewable = "renewable"
	// CertExtensionGeneration counts the number of times a certificate has
	// been renewed.
	CertExtensionGeneration = "generation"
	// CertExtensionAllowedResources lists the resources which this certificate
	// should be allowed to access
<<<<<<< HEAD
	CertExtensionAllowedResources = "teleport-allowed-resources"
=======
	CertExtensionAllowedResources = "allowed-resources"
>>>>>>> b55320f8
)

// Note: when adding new providers to this list, consider updating the help message for --provider flag
// for `tctl sso configure oidc` and `tctl sso configure saml` commands
// as well as docs at https://goteleport.com/docs/enterprise/sso/#provider-specific-workarounds
const (
	// NetIQ is an identity provider.
	NetIQ = "netiq"
	// ADFS is Microsoft Active Directory Federation Services
	ADFS = "adfs"
	// Ping is the common backend for all Ping Identity-branded identity
	// providers (including PingOne, PingFederate, etc).
	Ping = "ping"
	// Okta should be used for Okta OIDC providers.
	Okta = "okta"
	// JumpCloud is an identity provider.
	JumpCloud = "jumpcloud"
)

const (
	// RemoteCommandSuccess is returned when a command has successfully executed.
	RemoteCommandSuccess = 0
	// RemoteCommandFailure is returned when a command has failed to execute and
	// we don't have another status code for it.
	RemoteCommandFailure = 255
	// HomeDirNotFound is returned when a the "teleport checkhomedir" command cannot
	// find the user's home directory.
	HomeDirNotFound = 254
)

// MaxEnvironmentFileLines is the maximum number of lines in a environment file.
const MaxEnvironmentFileLines = 1000

// MaxResourceSize is the maximum size (in bytes) of a serialized resource.  This limit is
// typically only enforced against resources that are likely to arbitrarily grow (e.g. PluginData).
const MaxResourceSize = 1000000

// MaxHTTPRequestSize is the maximum accepted size (in bytes) of the body of
// a received HTTP request.  This limit is meant to be used with utils.ReadAtMost
// to prevent resource exhaustion attacks.
const MaxHTTPRequestSize = 10 * 1024 * 1024

// MaxHTTPResponseSize is the maximum accepted size (in bytes) of the body of
// a received HTTP response.  This limit is meant to be used with utils.ReadAtMost
// to prevent resource exhaustion attacks.
const MaxHTTPResponseSize = 10 * 1024 * 1024

const (
	// CertificateFormatOldSSH is used to make Teleport interoperate with older
	// versions of OpenSSH.
	CertificateFormatOldSSH = "oldssh"

	// CertificateFormatUnspecified is used to check if the format was specified
	// or not.
	CertificateFormatUnspecified = ""
)

const (
	// TraitInternalPrefix is the role variable prefix that indicates it's for
	// local accounts.
	TraitInternalPrefix = "internal"

	// TraitExternalPrefix is the role variable prefix that indicates the data comes from an external identity provider.
	TraitExternalPrefix = "external"

	// TraitLogins is the name of the role variable used to store
	// allowed logins.
	TraitLogins = "logins"

	// TraitWindowsLogins is the name of the role variable used
	// to store allowed Windows logins.
	TraitWindowsLogins = "windows_logins"

	// TraitKubeGroups is the name the role variable used to store
	// allowed kubernetes groups
	TraitKubeGroups = "kubernetes_groups"

	// TraitKubeUsers is the name the role variable used to store
	// allowed kubernetes users
	TraitKubeUsers = "kubernetes_users"

	// TraitDBNames is the name of the role variable used to store
	// allowed database names.
	TraitDBNames = "db_names"

	// TraitDBUsers is the name of the role variable used to store
	// allowed database users.
	TraitDBUsers = "db_users"

	// TraitAWSRoleARNs is the name of the role variable used to store
	// allowed AWS role ARNs.
	TraitAWSRoleARNs = "aws_role_arns"

	// TraitTeams is the name of the role variable use to store team
	// membership information
	TraitTeams = "github_teams"

	// TraitJWT is the name of the trait containing JWT header for app access.
	TraitJWT = "jwt"

	// TraitInternalLoginsVariable is the variable used to store allowed
	// logins for local accounts.
	TraitInternalLoginsVariable = "{{internal.logins}}"

	// TraitInternalWindowsLoginsVariable is the variable used to store
	// allowed Windows Desktop logins for local accounts.
	TraitInternalWindowsLoginsVariable = "{{internal.windows_logins}}"

	// TraitInternalKubeGroupsVariable is the variable used to store allowed
	// kubernetes groups for local accounts.
	TraitInternalKubeGroupsVariable = "{{internal.kubernetes_groups}}"

	// TraitInternalKubeUsersVariable is the variable used to store allowed
	// kubernetes users for local accounts.
	TraitInternalKubeUsersVariable = "{{internal.kubernetes_users}}"

	// TraitInternalDBNamesVariable is the variable used to store allowed
	// database names for local accounts.
	TraitInternalDBNamesVariable = "{{internal.db_names}}"

	// TraitInternalDBUsersVariable is the variable used to store allowed
	// database users for local accounts.
	TraitInternalDBUsersVariable = "{{internal.db_users}}"

	// TraitInternalAWSRoleARNs is the variable used to store allowed AWS
	// role ARNs for local accounts.
	TraitInternalAWSRoleARNs = "{{internal.aws_role_arns}}"

	// TraitInternalJWTVariable is the variable used to store JWT token for
	// app sessions.
	TraitInternalJWTVariable = "{{internal.jwt}}"
)

// SCP is Secure Copy.
const SCP = "scp"

// AdminRoleName is the name of the default admin role for all local users if
// another role is not explicitly assigned
const AdminRoleName = "admin"

const (
	// PresetEditorRoleName is a name of a preset role that allows
	// editing cluster configuration.
	PresetEditorRoleName = "editor"

	// PresetAccessRoleName is a name of a preset role that allows
	// accessing cluster resources.
	PresetAccessRoleName = "access"

	// PresetAuditorRoleName is a name of a preset role that allows
	// reading cluster events and playing back session records.
	PresetAuditorRoleName = "auditor"
)

// MinClientVersion is the minimum client version required by the server.
var MinClientVersion string

func init() {
	// Per https://github.com/gravitational/teleport/blob/master/rfd/0012-teleport-versioning.md,
	// only one major version backwards is supported for clients.
	ver := semver.New(Version)
	MinClientVersion = fmt.Sprintf("%d.0.0", ver.Major-1)
}

const (
	// RemoteClusterStatusOffline indicates that cluster is considered as
	// offline, since it has missed a series of heartbeats
	RemoteClusterStatusOffline = "offline"
	// RemoteClusterStatusOnline indicates that cluster is sending heartbeats
	// at expected interval
	RemoteClusterStatusOnline = "online"
)

const (
	// SharedDirMode is a mode for a directory shared with group
	SharedDirMode = 0750

	// PrivateDirMode is a mode for private directories
	PrivateDirMode = 0700
)

const (
	// SessionEvent is sent by servers to clients when an audit event occurs on
	// the session.
	SessionEvent = "x-teleport-event"

	// VersionRequest is sent by clients to server requesting the Teleport
	// version they are running.
	VersionRequest = "x-teleport-version"

	// ForceTerminateRequest is an SSH request to forcefully terminate a session.
	ForceTerminateRequest = "x-teleport-force-terminate"

	// TerminalSizeRequest is a request for the terminal size of the session.
	TerminalSizeRequest = "x-teleport-terminal-size"

	// MFAPresenceRequest is an SSH request to notify clients that MFA presence is required for a session.
	MFAPresenceRequest = "x-teleport-mfa-presence"

	// EnvSSHJoinMode is the SSH environment variable that contains the requested participant mode.
	EnvSSHJoinMode = "TELEPORT_SSH_JOIN_MODE"

	// EnvSSHSessionReason is a reason attached to started sessions meant to describe their intent.
	EnvSSHSessionReason = "TELEPORT_SESSION_REASON"

	// EnvSSHSessionInvited is an environment variable listning people invited to a session.
	EnvSSHSessionInvited = "TELEPORT_SESSION_JOIN_MODE"

	// EnvSSHSessionDisplayParticipantRequirements is set to true or false to indicate if participant
	// requirement information should be printed.
	EnvSSHSessionDisplayParticipantRequirements = "TELEPORT_SESSION_PARTICIPANT_REQUIREMENTS"

	// SSHSessionJoinPrincipal is the SSH principal used when joining sessions.
	// This starts with a hyphen so it isn't a valid unix login.
	SSHSessionJoinPrincipal = "-teleport-internal-join"
)

const (
	// EnvKubeConfig is environment variable for kubeconfig
	EnvKubeConfig = "KUBECONFIG"

	// KubeConfigDir is a default directory where k8s stores its user local config
	KubeConfigDir = ".kube"

	// KubeConfigFile is a default filename where k8s stores its user local config
	KubeConfigFile = "config"

	// KubeRunTests turns on kubernetes tests
	KubeRunTests = "TEST_KUBE"

	// KubeSystemAuthenticated is a builtin group that allows
	// any user to access common API methods, e.g. discovery methods
	// required for initial client usage
	KubeSystemAuthenticated = "system:authenticated"

	// UsageKubeOnly specifies certificate usage metadata
	// that limits certificate to be only used for kubernetes proxying
	UsageKubeOnly = "usage:kube"

	// UsageAppOnly specifies a certificate metadata that only allows it to be
	// used for proxying applications.
	UsageAppsOnly = "usage:apps"

	// UsageDatabaseOnly specifies certificate usage metadata that only allows
	// it to be used for proxying database connections.
	UsageDatabaseOnly = "usage:db"

	// UsageWindowsDesktopOnly specifies certificate usage metadata that limits
	// certificate to be only used for Windows desktop access
	UsageWindowsDesktopOnly = "usage:windows_desktop"
)

const (
	// NodeIsAmbiguous serves as an identifying error string indicating that
	// the proxy subsystem found multiple nodes matching the specified hostname.
	NodeIsAmbiguous = "err-node-is-ambiguous"

	// MaxLeases serves as an identifying error string indicating that the
	// semaphore system is rejecting an acquisition attempt due to max
	// leases having already been reached.
	MaxLeases = "err-max-leases"
)

const (
	// OpenBrowserLinux is the command used to open a web browser on Linux.
	OpenBrowserLinux = "xdg-open"

	// OpenBrowserDarwin is the command used to open a web browser on macOS/Darwin.
	OpenBrowserDarwin = "open"

	// OpenBrowserWindows is the command used to open a web browser on Windows.
	OpenBrowserWindows = "rundll32.exe"

	// BrowserNone is the string used to suppress the opening of a browser in
	// response to 'tsh login' commands.
	BrowserNone = "none"
)

const (
	// ExecSubCommand is the sub-command Teleport uses to re-exec itself for
	// command execution (exec and shells).
	ExecSubCommand = "exec"

	// ForwardSubCommand is the sub-command Teleport uses to re-exec itself
	// for port forwarding.
	ForwardSubCommand = "forward"

	// CheckHomeDirSubCommand is the sub-command Teleport uses to re-exec itself
	// to check if the user's home directory exists.
	CheckHomeDirSubCommand = "checkhomedir"
)

const (
	// ChanDirectTCPIP is a SSH channel of type "direct-tcpip".
	ChanDirectTCPIP = "direct-tcpip"

	// ChanSession is a SSH channel of type "session".
	ChanSession = "session"
)

// A principal name for use in SSH certificates.
type Principal string

const (
	// The localhost domain, for talking to a proxy or node on the same
	// machine.
	PrincipalLocalhost Principal = "localhost"
	// The IPv4 loopback address, for talking to a proxy or node on the same
	// machine.
	PrincipalLoopbackV4 Principal = "127.0.0.1"
	// The IPv6 loopback address, for talking to a proxy or node on the same
	// machine.
	PrincipalLoopbackV6 Principal = "::1"
)

// UserSystem defines a user as system.
const UserSystem = "system"

const (
	// internal application being proxied.
	AppJWTHeader = "teleport-jwt-assertion"

	// AppCFHeader is a compatibility header.
	AppCFHeader = "cf-access-token"

	// HostHeader is the name of the Host header.
	HostHeader = "Host"
)

// UserSingleUseCertTTL is a TTL for per-connection user certificates.
const UserSingleUseCertTTL = time.Minute

// StandardHTTPSPort is the default port used for the https URI scheme,
// cf. RFC 7230 § 2.7.2.
const StandardHTTPSPort = 443<|MERGE_RESOLUTION|>--- conflicted
+++ resolved
@@ -445,11 +445,7 @@
 	CertExtensionGeneration = "generation"
 	// CertExtensionAllowedResources lists the resources which this certificate
 	// should be allowed to access
-<<<<<<< HEAD
 	CertExtensionAllowedResources = "teleport-allowed-resources"
-=======
-	CertExtensionAllowedResources = "allowed-resources"
->>>>>>> b55320f8
 )
 
 // Note: when adding new providers to this list, consider updating the help message for --provider flag
