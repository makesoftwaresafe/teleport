// Copyright 2021 Gravitational, Inc
//
// Licensed under the Apache License, Version 2.0 (the "License");
// you may not use this file except in compliance with the License.
// You may obtain a copy of the License at
//
//      http://www.apache.org/licenses/LICENSE-2.0
//
// Unless required by applicable law or agreed to in writing, software
// distributed under the License is distributed on an "AS IS" BASIS,
// WITHOUT WARRANTIES OR CONDITIONS OF ANY KIND, either express or implied.
// See the License for the specific language governing permissions and
// limitations under the License.

package main

import (
	"fmt"
	"path"
)

const (
	perBuildDir           = "/tmp/build-$DRONE_BUILD_NUMBER-$DRONE_BUILD_CREATED"
	perBuildToolchainsDir = perBuildDir + "/toolchains"
	perBuildCargoDir      = perBuildToolchainsDir + "/cargo"
	perBuildRustupDir     = perBuildToolchainsDir + "/rustup"
)

// escapedPreformatted returns expr wrapped in escaped backticks,
// resulting in Slack "preformatted" string, but safe to use in bash
// without triggering the command expansion.
// This is useful for use in Go backtick literals,
// where backticks can not be escaped in any way.
func escapedPreformatted(expr string) string {
	return fmt.Sprintf("\\`%s\\`", expr)
}

func newDarwinPipeline(name string) pipeline {
	p := newExecPipeline(name)
	p.Workspace.Path = path.Join("/tmp", name)
	p.Concurrency.Limit = 1
	p.Platform = platform{OS: "darwin", Arch: "amd64"}
	return p
}

func darwinPushPipeline() pipeline {
	b := buildType{os: "darwin", arch: "amd64"}
	p := newDarwinPipeline("push-build-darwin-amd64")
	p.Trigger = trigger{
		Event:  triggerRef{Include: []string{"push"}, Exclude: []string{"pull_request"}},
		Branch: triggerRef{Include: []string{"master", "branch/*"}},
		Repo:   triggerRef{Include: []string{"gravitational/*"}},
	}
	p.Steps = []step{
		setUpExecStorageStep(p.Workspace.Path),
		{
			Name: "Check out code",
			Environment: map[string]value{
				"WORKSPACE_DIR":      {raw: p.Workspace.Path},
				"GITHUB_PRIVATE_KEY": {fromSecret: "GITHUB_PRIVATE_KEY"},
			},
			Commands: pushCheckoutCommandsDarwin(b),
		},
		installGoToolchainStep(),
		installRustToolchainStep(p.Workspace.Path),
		installNodeToolchainStep(p.Workspace.Path),
		{
			Name: "Build Mac artifacts",
			Environment: map[string]value{
				"GOPATH":        {raw: path.Join(p.Workspace.Path, "/go")},
				"GOCACHE":       {raw: path.Join(p.Workspace.Path, "/go/cache")},
				"OS":            {raw: "darwin"},
				"ARCH":          {raw: "amd64"},
				"WORKSPACE_DIR": {raw: p.Workspace.Path},
			},
			Commands: darwinTagBuildCommands(b, darwinBuildOptions{unlockKeychain: false}),
		},
		cleanUpToolchainsStep(p.Workspace.Path),
		cleanUpExecStorageStep(p.Workspace.Path),
		{
			Name:        "Send Slack notification (exec)",
			Environment: map[string]value{"SLACK_WEBHOOK_DEV_TELEPORT": {fromSecret: "SLACK_WEBHOOK_DEV_TELEPORT"}},
			Commands: []string{
				`
export DRONE_BUILD_LINK="${DRONE_SYSTEM_PROTO}://${DRONE_SYSTEM_HOSTNAME}/${DRONE_REPO_OWNER}/${DRONE_REPO_NAME}/${DRONE_BUILD_NUMBER}"
export GOOS=$(go env GOOS)
export GOARCH=$(go env GOARCH)
`,
				fmt.Sprintf(`
curl -sL -X POST -H 'Content-type: application/json' --data "{\"text\":\"Warning: %s artifact build failed for [%s] - please investigate immediately!\nBranch: %s\nCommit: %s\nLink: $DRONE_BUILD_LINK\"}" $SLACK_WEBHOOK_DEV_TELEPORT`,
					escapedPreformatted("${GOOS}-${GOARCH}"),
					escapedPreformatted("${DRONE_REPO_NAME}"),
					escapedPreformatted("${DRONE_BRANCH}"),
					escapedPreformatted("${DRONE_COMMIT_SHA}")),
			},
			When: &condition{Status: []string{"failure"}},
		},
	}
	return p
}

func darwinTagPipeline() pipeline {
	b := buildType{
		arch: "amd64",
		os:   "darwin",
	}
	p := newDarwinPipeline("build-darwin-amd64")
	p.Trigger = triggerTag
	p.Steps = []step{
		setUpExecStorageStep(p.Workspace.Path),
		{
			Name: "Check out code",
			Environment: map[string]value{
				"WORKSPACE_DIR":      {raw: p.Workspace.Path},
				"GITHUB_PRIVATE_KEY": {fromSecret: "GITHUB_PRIVATE_KEY"},
			},
			Commands: darwinTagCheckoutCommands(b),
		},
		installGoToolchainStep(),
		installRustToolchainStep(p.Workspace.Path),
		installNodeToolchainStep(p.Workspace.Path),
		{
			Name: "Build Mac release artifacts",
			Environment: map[string]value{
				"GOPATH":            {raw: path.Join(p.Workspace.Path, "/go")},
				"GOCACHE":           {raw: path.Join(p.Workspace.Path, "/go/cache")},
				"OS":                {raw: b.os},
				"ARCH":              {raw: b.arch},
				"WORKSPACE_DIR":     {raw: p.Workspace.Path},
				"BUILDBOX_PASSWORD": {fromSecret: "BUILDBOX_PASSWORD"},

				// These credentials are necessary for the signing and notarization of
				// Teleport Connect, which is built in to the Electron tooling.
				// The rest of the mac artifacts are signed and notarized with gon
				// in the darwin pkg pipeline.
				"APPLE_USERNAME": {fromSecret: "APPLE_USERNAME"},
				"APPLE_PASSWORD": {fromSecret: "APPLE_PASSWORD"},
			},
			Commands: darwinTagBuildCommands(b, darwinBuildOptions{unlockKeychain: true}),
		},
		{
			Name: "Copy Mac artifacts",
			Environment: map[string]value{
				"WORKSPACE_DIR": {raw: p.Workspace.Path},
			},
			Commands: darwinTagCopyPackageArtifactCommands(b),
		},
		{
			Name: "Upload to S3",
			Environment: map[string]value{
				"AWS_S3_BUCKET":         {fromSecret: "AWS_S3_BUCKET"},
				"AWS_ACCESS_KEY_ID":     {fromSecret: "AWS_ACCESS_KEY_ID"},
				"AWS_SECRET_ACCESS_KEY": {fromSecret: "AWS_SECRET_ACCESS_KEY"},
				"AWS_REGION":            {raw: "us-west-2"},
				"WORKSPACE_DIR":         {raw: p.Workspace.Path},
			},
			Commands: darwinUploadToS3Commands(),
		},
		{
			Name:     "Register artifacts",
			Commands: tagCreateReleaseAssetCommands(b, "", nil),
			Failure:  "ignore",
			Environment: map[string]value{
				"WORKSPACE_DIR": {raw: p.Workspace.Path},
				"RELEASES_CERT": {fromSecret: "RELEASES_CERT_STAGING"},
				"RELEASES_KEY":  {fromSecret: "RELEASES_KEY_STAGING"},
			},
		},
		cleanUpToolchainsStep(p.Workspace.Path),
		cleanUpExecStorageStep(p.Workspace.Path),
	}
	return p
}

func pushCheckoutCommandsDarwin(b buildType) []string {
	commands := []string{
		`set -u`,
		`mkdir -p $WORKSPACE_DIR/go/src/github.com/gravitational/teleport`,
		`cd $WORKSPACE_DIR/go/src/github.com/gravitational/teleport`,
		`git clone https://github.com/gravitational/${DRONE_REPO_NAME}.git .`,
		`git checkout ${DRONE_TAG:-$DRONE_COMMIT}`,
	}

	// clone github.com/gravitational/webapps for the Teleport Connect source code
	if b.hasTeleportConnect() {
		commands = append(commands,
			`mkdir -p $WORKSPACE_DIR/go/src/github.com/gravitational/webapps`,
			`cd $WORKSPACE_DIR/go/src/github.com/gravitational/webapps`,
			`git clone https://github.com/gravitational/webapps.git .`,
			`git checkout $(go run $WORKSPACE_DIR/go/src/github.com/gravitational/teleport/build.assets/tooling/cmd/get-webapps-version/main.go)`,
			`cd $WORKSPACE_DIR/go/src/github.com/gravitational/teleport`,
		)
	}

	commands = append(commands,
		// fetch enterprise submodules
		// suppressing the newline on the end of the private key makes git operations fail on MacOS
		// with an error like 'Load key "/path/.ssh/id_rsa": invalid format'
		`mkdir -m 0700 $WORKSPACE_DIR/.ssh && echo "$GITHUB_PRIVATE_KEY" > $WORKSPACE_DIR/.ssh/id_rsa && chmod 600 $WORKSPACE_DIR/.ssh/id_rsa`,
		`ssh-keyscan -H github.com > $WORKSPACE_DIR/.ssh/known_hosts 2>/dev/null`,
		`chmod 600 $WORKSPACE_DIR/.ssh/known_hosts`,
		`GIT_SSH_COMMAND='ssh -i $WORKSPACE_DIR/.ssh/id_rsa -o UserKnownHostsFile=$WORKSPACE_DIR/.ssh/known_hosts -F /dev/null' git submodule update --init e`,
		// this is allowed to fail because pre-4.3 Teleport versions don't use the webassets submodule
		`GIT_SSH_COMMAND='ssh -i $WORKSPACE_DIR/.ssh/id_rsa -o UserKnownHostsFile=$WORKSPACE_DIR/.ssh/known_hosts -F /dev/null' git submodule update --init --recursive webassets || true`,
		`rm -rf $WORKSPACE_DIR/.ssh`,
		`mkdir -p $WORKSPACE_DIR/go/cache`,
	)

	return commands
}

func setUpExecStorageStep(path string) step {
	return step{
		Name:        "Set up exec runner storage",
		Environment: map[string]value{"WORKSPACE_DIR": {raw: path}},
		Commands: []string{
			"set -u",
			"mkdir -p $WORKSPACE_DIR",
			"chmod -R u+rw $WORKSPACE_DIR",
			"rm -rf $WORKSPACE_DIR/go $WORKSPACE_DIR/.ssh",
		},
	}
}

func installGoToolchainStep() step {
	return step{
		Name: "Install Go Toolchain",
		Environment: map[string]value{
			"RUNTIME": goRuntime,
		},
		Commands: []string{
			`set -u`,
			`mkdir -p ` + perBuildToolchainsDir,
			`curl --silent -O https://dl.google.com/go/$RUNTIME.darwin-amd64.tar.gz`,
			`tar -C  ` + perBuildToolchainsDir + ` -xzf $RUNTIME.darwin-amd64.tar.gz`,
			`rm -rf $RUNTIME.darwin-amd64.tar.gz`,
		},
	}
}

func installRustToolchainStep(path string) step {
	return step{
		Name:        "Install Rust Toolchain",
		Environment: map[string]value{"WORKSPACE_DIR": {raw: path}},
		Commands: []string{
			`set -u`,
			`export PATH=/Users/$(whoami)/.cargo/bin:$PATH`, // use the system-installed rustup to install our custom Rust version
			`mkdir -p ` + perBuildToolchainsDir,
			`export RUST_VERSION=$(make -C $WORKSPACE_DIR/go/src/github.com/gravitational/teleport/build.assets print-rust-version)`,
			`export CARGO_HOME=` + perBuildCargoDir,
			`export RUST_HOME=$CARGO_HOME`,
			`export RUSTUP_HOME=` + perBuildRustupDir,
			`rustup toolchain install $RUST_VERSION`,
		},
	}
}

func installNodeToolchainStep(workspacePath string) step {
	return step{
		Name:        "Install Node Toolchain",
		Environment: map[string]value{"WORKSPACE_DIR": {raw: workspacePath}},
		Commands: []string{
			`set -u`,
			`export NODE_VERSION=$(make -C $WORKSPACE_DIR/go/src/github.com/gravitational/teleport/build.assets print-node-version)`,
			`export TOOLCHAIN_DIR=` + perBuildToolchainsDir,
			`export NODE_DIR=$TOOLCHAIN_DIR/node-v$NODE_VERSION-darwin-x64`,
			`mkdir -p $TOOLCHAIN_DIR`,
			`curl --silent -O https://nodejs.org/dist/v$NODE_VERSION/node-v$NODE_VERSION-darwin-x64.tar.gz`,
			`tar -C $TOOLCHAIN_DIR -xzf node-v$NODE_VERSION-darwin-x64.tar.gz`,
			`rm -f node-v$NODE_VERSION-darwin-x64.tar.gz`,
			`export PATH=$NODE_DIR/bin:$PATH`,
			`corepack enable yarn`,
			`echo Node reporting version $(node --version)`,
			`echo Yarn reporting version $(yarn --version)`,
		},
	}
}

func cleanUpToolchainsStep(path string) step {
	return step{
		Name:        "Clean up toolchains (post)",
		Environment: map[string]value{"WORKSPACE_DIR": {raw: path}},
		When: &condition{
			Status: []string{"success", "failure"},
		},
		Commands: []string{
			`set -u`,
			`export PATH=/Users/$(whoami)/.cargo/bin:$PATH`,
			`export CARGO_HOME=` + perBuildCargoDir,
			`export RUST_HOME=$CARGO_HOME`,
			`export RUSTUP_HOME=` + perBuildRustupDir,
			`export RUST_VERSION=$(make -C $WORKSPACE_DIR/go/src/github.com/gravitational/teleport/build.assets print-rust-version)`,
			`cd $WORKSPACE_DIR/go/src/github.com/gravitational/teleport`,
			// clean up the rust toolchain even though we're about to delete the directory
			// this ensures we don't leave behind a broken link
			`rustup override unset`,
			`rustup toolchain uninstall $RUST_VERSION`,
			`rm -rf ` + perBuildDir,
		},
	}
}

func cleanUpExecStorageStep(path string) step {
	return step{
		Name:        "Clean up exec runner storage (post)",
		Environment: map[string]value{"WORKSPACE_DIR": {raw: path}},
		Commands: []string{
			`set -u`,
			`chmod -R u+rw $WORKSPACE_DIR`,
			`rm -rf $WORKSPACE_DIR/go $WORKSPACE_DIR/.ssh`,
		},
	}
}

func darwinTagCheckoutCommands(b buildType) []string {
	return append(
		pushCheckoutCommandsDarwin(b),
		`mkdir -p $WORKSPACE_DIR/go/artifacts`,
		`echo "${DRONE_TAG##v}" > $WORKSPACE_DIR/go/.version.txt`,
		`cat $WORKSPACE_DIR/go/.version.txt`,
	)
}

type darwinBuildOptions struct {
	unlockKeychain bool
}

func darwinTagBuildCommands(b buildType, opts darwinBuildOptions) []string {
	commands := []string{
		`set -u`,
		`echo HOME=$${HOME}`,
		`export HOME=/Users/$(whoami)`,
		`export TOOLCHAIN_DIR=` + perBuildToolchainsDir,
		`export NODE_VERSION=$(make -C $WORKSPACE_DIR/go/src/github.com/gravitational/teleport/build.assets print-node-version)`,
		`export RUST_VERSION=$(make -C $WORKSPACE_DIR/go/src/github.com/gravitational/teleport/build.assets print-rust-version)`,
		`export CARGO_HOME=` + perBuildCargoDir,
		`export RUST_HOME=$CARGO_HOME`,
		`export RUSTUP_HOME=` + perBuildRustupDir,
		`export NODE_HOME=$TOOLCHAIN_DIR/node-v$NODE_VERSION-darwin-x64`,
		`export PATH=$TOOLCHAIN_DIR/go/bin:$CARGO_HOME/bin:/Users/build/.cargo/bin:$NODE_HOME/bin:$PATH`,
		`cd $WORKSPACE_DIR/go/src/github.com/gravitational/teleport`,
		`build.assets/build-fido2-macos.sh build`,
		`export PKG_CONFIG_PATH="$(build.assets/build-fido2-macos.sh pkg_config_path)"`,
		`rustup override set $RUST_VERSION`,
<<<<<<< HEAD
=======
		`make clean release OS=$OS ARCH=$ARCH FIDO2=yes TOUCHID=yes`,
>>>>>>> df4991ea
	}

	if opts.unlockKeychain {
		commands = append(commands,
			`security unlock-keychain -p $${BUILDBOX_PASSWORD} login.keychain`,
			`security find-identity -v`,
		)
	}

	commands = append(commands, `make clean release OS=$OS ARCH=$ARCH`)

	if b.hasTeleportConnect() {
		commands = append(commands,
			`cd $WORKSPACE_DIR/go/src/github.com/gravitational/webapps`,
			`yarn install --frozen-lockfile && yarn build-term && yarn package-term`,
		)
	}

	return commands
}

func darwinTagCopyPackageArtifactCommands(b buildType) []string {
	commands := []string{
		`set -u`,
		`cd $WORKSPACE_DIR/go/src/github.com/gravitational/teleport`,
		// copy release archives to artifact directory
		`cp teleport*.tar.gz $WORKSPACE_DIR/go/artifacts`,
		`cp e/teleport-ent*.tar.gz $WORKSPACE_DIR/go/artifacts`,
	}

	// copy Teleport Connect artifacts
	if b.hasTeleportConnect() {
		commands = append(commands,
			`cd $WORKSPACE_DIR/go/src/github.com/gravitational/webapps/packages/teleterm/build/release`,
			`cp *.dmg $WORKSPACE_DIR/go/artifacts`,
		)
	}

	// generate checksums
	commands = append(commands,
		`cd $WORKSPACE_DIR/go/artifacts && for FILE in teleport*.tar.gz; do shasum -a 256 $FILE > $FILE.sha256; done && ls -l`,
	)
	if b.hasTeleportConnect() {
		commands = append(commands,
			`cd $WORKSPACE_DIR/go/artifacts && for FILE in *.dmg; do shasum -a 256 "$FILE" > "$FILE.sha256"; done && ls -l`,
		)
	}

	return commands
}

func darwinUploadToS3Commands() []string {
	return []string{
		`set -u`,
		`cd $WORKSPACE_DIR/go/artifacts`,
		`aws s3 sync . s3://$AWS_S3_BUCKET/teleport/tag/${DRONE_TAG##v}`,
	}
}<|MERGE_RESOLUTION|>--- conflicted
+++ resolved
@@ -342,10 +342,6 @@
 		`build.assets/build-fido2-macos.sh build`,
 		`export PKG_CONFIG_PATH="$(build.assets/build-fido2-macos.sh pkg_config_path)"`,
 		`rustup override set $RUST_VERSION`,
-<<<<<<< HEAD
-=======
-		`make clean release OS=$OS ARCH=$ARCH FIDO2=yes TOUCHID=yes`,
->>>>>>> df4991ea
 	}
 
 	if opts.unlockKeychain {
@@ -355,7 +351,9 @@
 		)
 	}
 
-	commands = append(commands, `make clean release OS=$OS ARCH=$ARCH`)
+	commands = append(commands, 
+		`make clean release OS=$OS ARCH=$ARCH FIDO2=yes TOUCHID=yes`,
+	)
 
 	if b.hasTeleportConnect() {
 		commands = append(commands,
